--- conflicted
+++ resolved
@@ -108,15 +108,10 @@
 		return errors.WithStackTrace(err)
 	}
 
-<<<<<<< HEAD
-	if *out.Status != s3.BucketVersioningStatusEnabled {
-		terragruntOptions.Logger.Printf("WARNING: Versioning is not enabled for the remote state S3 bucket %s. We recommend enabling versioning so that you can roll back to previous versions of your Terraform state in case of error.", config.Bucket)
-=======
 	// NOTE: There must be a bug in the AWS SDK since out == nil when versioning is not enabled. In the future,
 	// check the AWS SDK for updates to see if we can remove "out == nil ||".
 	if out == nil || out.Status == nil || *out.Status != s3.BucketVersioningStatusEnabled {
-		util.Logger.Printf("WARNING: Versioning is not enabled for the remote state S3 bucket %s. We recommend enabling versioning so that you can roll back to previous versions of your Terraform state in case of error.", config.Bucket)
->>>>>>> 036baa38
+		terragruntOptions.Logger.Printf("WARNING: Versioning is not enabled for the remote state S3 bucket %s. We recommend enabling versioning so that you can roll back to previous versions of your Terraform state in case of error.", config.Bucket)
 	}
 
 	return nil
